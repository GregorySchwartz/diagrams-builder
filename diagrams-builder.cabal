name:                diagrams-builder
version:             0.5
synopsis:            hint-based build service for the diagrams graphics EDSL.

description:         @diagrams-builder@ provides backend-agnostic tools for
                     dynamically turning code into rendered diagrams,
                     using the @hint@ wrapper to the GHC API.  It
                     supports conditional recompilation using hashing
                     of diagrams source code, to avoid recompiling
                     code that has not changed.  It is useful for
                     creating tools which compile diagrams code
                     embedded in other documents.  For example, it is
                     used by the @BlogLiterately-diagrams@ package (a
                     plugin for @BlogLiterately@) to compile diagrams
                     embedded in Markdown-formatted blog posts.
                     .
                     Executables specific to the cairo, SVG, and postscript
                     backends are included (more executables specific
                     to other backends may be included in the future).
                     All take an input file and an expression to
                     render, and output an image file.  If you want
                     these executables you must explicitly enable the
                     @-fcairo@, @-fsvg@, or @-fps@ flags.
                     .
                     A LaTeX package, @diagrams-latex.sty@, is also
                     provided in the @latex/@ directory of the source
                     distribution, which renders diagrams code found
                     within @diagram@ environments. Note that
                     @diagrams-latex.sty@ is licensed under the GPL.
homepage:            http://projects.haskell.org/diagrams
license:             BSD3
license-file:        LICENSE
extra-source-files:  CHANGES.markdown, README.markdown, latex/diagrams-latex.sty
author:              Brent Yorgey
maintainer:          diagrams-discuss@googlegroups.com
category:            Graphics
build-type:          Simple
cabal-version:       >=1.10
tested-with:         GHC == 7.4.2, GHC == 7.6.1
bug-reports:         https://github.com/diagrams/diagrams-builder/issues
Source-repository head
  type:     git
  location: https://github.com/diagrams/diagrams-builder

library
  exposed-modules:     Diagrams.Builder
                       Diagrams.Builder.Opts
                       Diagrams.Builder.Modules
                       Diagrams.Builder.CmdLine
  build-depends:       base >=4.2 && < 4.7,
                       mtl >= 2.1 && < 2.2,
                       diagrams-lib >=0.6 && < 1.1,
                       hint ==0.3.*,
                       directory,
                       filepath,
                       transformers >= 0.3 && < 0.4,
                       split >= 0.2 && < 0.3,
<<<<<<< HEAD
                       haskell-src-exts >= 1.14 && < 1.15,
                       cryptohash >= 0.8 && < 0.12,
                       bytestring >= 0.9.2 && < 0.11,
                       cmdargs >= 0.6 && < 0.11
=======
                       haskell-src-exts >= 1.13.1 && < 1.15,
                       cmdargs >= 0.6 && < 0.11,
                       lens >= 3.9 && < 3.11,
                       hashable >= 1.2 && < 1.3
>>>>>>> e33b409b
  hs-source-dirs:      src
  default-language:    Haskell2010
  other-extensions:    StandaloneDeriving,
                       DeriveDataTypeable,
                       ScopedTypeVariables,
                       FlexibleContexts

flag cairo
  description: install cairo-specific builder tool
  default:     False
  manual:      True

flag svg
  description: install svg-specific builder tool
  default:     False
  manual:      True

flag ps
  description: install postscript-specific builder tool
  default:     False
  manual:      True

executable diagrams-builder-cairo
  main-is:             diagrams-builder-cairo.hs
  hs-source-dirs:      src/tools
  default-language:    Haskell2010
  other-extensions:    DeriveDataTypeable
                       RecordWildCards

  if !flag(cairo)
    buildable: False

  if flag(cairo)
    build-depends:     base >= 4 && < 5,
                       filepath,
                       directory,
                       diagrams-builder,
                       diagrams-lib >= 0.6 && < 1.1,
                       diagrams-cairo >= 0.6 && < 1.1,
                       cmdargs >= 0.6 && < 0.11,
                       lens >= 3.8 && < 3.11

executable diagrams-builder-svg
  main-is:             diagrams-builder-svg.hs
  hs-source-dirs:      src/tools
  default-language:    Haskell2010
  other-extensions:    DeriveDataTypeable
                       RecordWildCards

  if !flag(svg)
    buildable: False

  if flag(svg)
    build-depends:     base >= 4 && < 5,
                       filepath,
                       directory,
                       diagrams-builder,
                       diagrams-lib >= 0.6 && < 1.1,
                       diagrams-svg >= 0.8.0.1 && < 1.1,
                       blaze-svg >= 0.3.3 && < 0.4,
                       bytestring >= 0.9.2 && < 0.11,
                       cmdargs >= 0.6 && < 0.11

executable diagrams-builder-ps
  main-is:             diagrams-builder-ps.hs
  hs-source-dirs:      src/tools
  default-language:    Haskell2010
  other-extensions:    DeriveDataTypeable
                       RecordWildCards

  if !flag(ps)
    buildable: False

  if flag(ps)
    build-depends:     base >= 4 && < 5,
                       filepath,
                       directory,
                       diagrams-builder,
                       diagrams-lib >= 0.6 && < 1.1,
                       diagrams-postscript >= 0.6 && < 1.1,
                       cmdargs >= 0.6 && < 0.11,
                       lens >= 3.8 && < 3.11<|MERGE_RESOLUTION|>--- conflicted
+++ resolved
@@ -55,17 +55,10 @@
                        filepath,
                        transformers >= 0.3 && < 0.4,
                        split >= 0.2 && < 0.3,
-<<<<<<< HEAD
                        haskell-src-exts >= 1.14 && < 1.15,
-                       cryptohash >= 0.8 && < 0.12,
-                       bytestring >= 0.9.2 && < 0.11,
-                       cmdargs >= 0.6 && < 0.11
-=======
-                       haskell-src-exts >= 1.13.1 && < 1.15,
                        cmdargs >= 0.6 && < 0.11,
                        lens >= 3.9 && < 3.11,
                        hashable >= 1.2 && < 1.3
->>>>>>> e33b409b
   hs-source-dirs:      src
   default-language:    Haskell2010
   other-extensions:    StandaloneDeriving,
